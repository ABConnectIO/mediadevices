package main

import (
	"fmt"
<<<<<<< HEAD
	"github.com/ABConnectIO/mediadevices/pkg/driver"
	"github.com/ABConnectIO/mediadevices/pkg/driver/vncdriver"

	"github.com/ABConnectIO/mediadevices"
	"github.com/ABConnectIO/mediadevices/examples/internal/signal"
	"github.com/pion/webrtc/v3"
=======

	"github.com/pion/mediadevices/pkg/driver"
	"github.com/pion/mediadevices/pkg/driver/vncdriver"

	"github.com/pion/mediadevices"
	"github.com/pion/mediadevices/examples/internal/signal"
	"github.com/pion/webrtc/v4"
>>>>>>> 36a03e82

	// If you don't like x264, you can also use vpx by importing as below
	// "github.com/ABConnectIO/mediadevices/pkg/codec/vpx" // This is required to use VP8/VP9 video encoder
	// or you can also use openh264 for alternative h264 implementation
	// "github.com/ABConnectIO/mediadevices/pkg/codec/openh264"
	// or if you use a raspberry pi like, you can use mmal for using its hardware encoder
<<<<<<< HEAD
	// "github.com/ABConnectIO/mediadevices/pkg/codec/mmal"
	"github.com/ABConnectIO/mediadevices/pkg/codec/x264" // This is required to use h264 video encoder

=======
	// "github.com/pion/mediadevices/pkg/codec/mmal"
	"github.com/pion/mediadevices/pkg/codec/x264" // This is required to use h264 video encoder
>>>>>>> 36a03e82
	// Note: If you don't have a camera or microphone or your adapters are not supported,
	//       you can always swap your adapters with our dummy adapters below.
	// _ "github.com/ABConnectIO/mediadevices/pkg/driver/videotest"
	// _ "github.com/ABConnectIO/mediadevices/pkg/driver/audiotest"
)

func main() {
	config := webrtc.Configuration{
		ICEServers: []webrtc.ICEServer{
			{
				URLs: []string{"stun:stun.l.google.com:19302"},
			},
		},
	}
	driver.GetManager().Register(
		vncdriver.NewVnc("127.0.0.1:5900"),
		driver.Info{Label: "VNC", DeviceType: driver.Camera, Priority: driver.PriorityLow},
	)
	// Wait for the offer to be pasted
	offer := webrtc.SessionDescription{}
	signal.Decode(signal.MustReadStdin(), &offer)

	// Create a new RTCPeerConnection
	x264Params, err := x264.NewParams()
	if err != nil {
		panic(err)
	}
	x264Params.BitRate = 500_000 // 500kbps

	if err != nil {
		panic(err)
	}
	codecSelector := mediadevices.NewCodecSelector(
		mediadevices.WithVideoEncoders(&x264Params),
	)

	mediaEngine := webrtc.MediaEngine{}
	codecSelector.Populate(&mediaEngine)
	api := webrtc.NewAPI(webrtc.WithMediaEngine(&mediaEngine))
	peerConnection, err := api.NewPeerConnection(config)
	if err != nil {
		panic(err)
	}

	// Set the handler for ICE connection state
	// This will notify you when the peer has connected/disconnected
	peerConnection.OnICEConnectionStateChange(func(connectionState webrtc.ICEConnectionState) {
		fmt.Printf("Connection State has changed %s \n", connectionState.String())
	})

	s, err := mediadevices.GetUserMedia(mediadevices.MediaStreamConstraints{
		Video: func(c *mediadevices.MediaTrackConstraints) {

		},
		Codec: codecSelector,
	})
	if err != nil {
		panic(err)
	}

	for _, track := range s.GetTracks() {
		track.OnEnded(func(err error) {
			fmt.Printf("Track (ID: %s) ended with error: %v\n",
				track.ID(), err)
		})

		_, err = peerConnection.AddTransceiverFromTrack(track,
			webrtc.RTPTransceiverInit{
				Direction: webrtc.RTPTransceiverDirectionSendonly,
			},
		)
		if err != nil {
			panic(err)
		}
	}

	// Set the remote SessionDescription
	err = peerConnection.SetRemoteDescription(offer)
	if err != nil {
		panic(err)
	}

	// Create an answer
	answer, err := peerConnection.CreateAnswer(nil)
	if err != nil {
		panic(err)
	}

	// Create channel that is blocked until ICE Gathering is complete
	gatherComplete := webrtc.GatheringCompletePromise(peerConnection)

	// Sets the LocalDescription, and starts our UDP listeners
	err = peerConnection.SetLocalDescription(answer)
	if err != nil {
		panic(err)
	}

	// Block until ICE Gathering is complete, disabling trickle ICE
	// we do this because we only can exchange one signaling message
	// in a production application you should exchange ICE Candidates via OnICECandidate
	<-gatherComplete

	// Output the answer in base64 so we can paste it in browser
	fmt.Println(signal.Encode(*peerConnection.LocalDescription()))

	// Block forever
	select {}
}<|MERGE_RESOLUTION|>--- conflicted
+++ resolved
@@ -2,36 +2,21 @@
 
 import (
 	"fmt"
-<<<<<<< HEAD
+
 	"github.com/ABConnectIO/mediadevices/pkg/driver"
 	"github.com/ABConnectIO/mediadevices/pkg/driver/vncdriver"
 
 	"github.com/ABConnectIO/mediadevices"
 	"github.com/ABConnectIO/mediadevices/examples/internal/signal"
-	"github.com/pion/webrtc/v3"
-=======
-
-	"github.com/pion/mediadevices/pkg/driver"
-	"github.com/pion/mediadevices/pkg/driver/vncdriver"
-
-	"github.com/pion/mediadevices"
-	"github.com/pion/mediadevices/examples/internal/signal"
 	"github.com/pion/webrtc/v4"
->>>>>>> 36a03e82
 
 	// If you don't like x264, you can also use vpx by importing as below
 	// "github.com/ABConnectIO/mediadevices/pkg/codec/vpx" // This is required to use VP8/VP9 video encoder
 	// or you can also use openh264 for alternative h264 implementation
 	// "github.com/ABConnectIO/mediadevices/pkg/codec/openh264"
 	// or if you use a raspberry pi like, you can use mmal for using its hardware encoder
-<<<<<<< HEAD
 	// "github.com/ABConnectIO/mediadevices/pkg/codec/mmal"
 	"github.com/ABConnectIO/mediadevices/pkg/codec/x264" // This is required to use h264 video encoder
-
-=======
-	// "github.com/pion/mediadevices/pkg/codec/mmal"
-	"github.com/pion/mediadevices/pkg/codec/x264" // This is required to use h264 video encoder
->>>>>>> 36a03e82
 	// Note: If you don't have a camera or microphone or your adapters are not supported,
 	//       you can always swap your adapters with our dummy adapters below.
 	// _ "github.com/ABConnectIO/mediadevices/pkg/driver/videotest"
